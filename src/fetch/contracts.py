--- conflicted
+++ resolved
@@ -3,19 +3,14 @@
 and determining whether the address is a deployed smart contract.
 """
 import argparse
-<<<<<<< HEAD
-from collections import defaultdict
-
-import requests
 
 from src.contract_bytecode import WALLET_BYTECODE, NOT_WALLET_BYTECODE, \
     UNVERIFIED_BYTECODE
-=======
+from collections import defaultdict
 from typing import Callable, TypeVar
 
 import requests
 
->>>>>>> 47cc4204
 from src.files import NetworkFile
 from src.models import Account
 from src.utils.data import File
@@ -87,15 +82,11 @@
             contracts = set(txt_file.read().splitlines())
         return {addr: addr in contracts for addr in self.addresses}
 
-<<<<<<< HEAD
-    def batch_call(self, addresses: list[str], func):
-=======
     def batch_call(
             self,
             addresses: list[str],
             func: Callable[[list[str]], dict[str, V]]
     ) -> dict[str, V]:
->>>>>>> 47cc4204
         print(f"making batch call for {len(addresses)} addresses on "
               f"{self.network} (this will take a while)...")
         results = {}
